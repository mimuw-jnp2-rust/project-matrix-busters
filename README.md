--- conflicted
+++ resolved
@@ -34,15 +34,10 @@
 $ cargo run -- --help
 ```
 
----
-
-<<<<<<< HEAD
 # Usage
 Check out [the guide](GUIDE.md).
-=======
+
 # Development
->>>>>>> 8229b71b
-
 ## Plan
 - [X] 1.1. Implement rational numbers representation.
 - [X] 1.2. Implement matrix module for given any number representation.

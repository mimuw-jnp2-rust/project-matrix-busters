--- conflicted
+++ resolved
@@ -15,16 +15,11 @@
 use crate::locale::Language::*;
 use crate::locale::Locale;
 use crate::matrices::Matrix;
-<<<<<<< HEAD
 use crate::matrix_algorithms::Aftermath;
 use crate::parser::parse_instruction;
 use crate::traits::{GuiDisplayable, LaTeXable, MatrixNumber};
 use clipboard::{ClipboardContext, ClipboardProvider};
-=======
-use crate::parser::parse_expression;
-use crate::traits::{GuiDisplayable, MatrixNumber};
 use constants::{FONT_ID, TEXT_COLOR};
->>>>>>> 45c5989e
 use eframe::egui;
 
 use egui::{Context, Sense, Ui};
@@ -232,8 +227,18 @@
     egui::Window::new(identifier.to_string())
         .open(is_open)
         .show(ctx, |ui| {
-<<<<<<< HEAD
-            ui.label(value.to_string());
+            ui.allocate_space(ui.available_size());
+            let mut value_shape = value.to_shape(ctx, FONT_ID, TEXT_COLOR);
+            value_shape.translate(
+                egui::Align2::CENTER_CENTER
+                    .align_size_within_rect(
+                        value_shape.visual_bounding_rect().size(),
+                        ui.painter().clip_rect(),
+                    )
+                    .min
+                    .to_vec2(),
+            );
+            ui.painter().add(value_shape);
             if ui.button("LaTeX").clicked() {
                 let latex = value.to_latex();
                 clipboard
@@ -252,20 +257,6 @@
                     .set_contents(echelon)
                     .expect("Failed to copy LaTeX to clipboard!");
             }
-=======
-            ui.allocate_space(ui.available_size());
-            let mut value_shape = value.to_shape(ctx, FONT_ID, TEXT_COLOR);
-            value_shape.translate(
-                egui::Align2::CENTER_CENTER
-                    .align_size_within_rect(
-                        value_shape.visual_bounding_rect().size(),
-                        ui.painter().clip_rect(),
-                    )
-                    .min
-                    .to_vec2(),
-            );
-            ui.painter().add(value_shape);
->>>>>>> 45c5989e
         });
 }
 

<<<<<<< HEAD
mod constants;
mod locale;
=======
mod environment;
>>>>>>> db9c904b
mod matrices;
mod matrix_algorithms;
mod parser;
mod rationals;
mod traits;

use crate::constants::{APP_NAME, DEFAULT_HEIGHT, DEFAULT_LEFT_PANEL_WIDTH, DEFAULT_WIDTH};
use crate::locale::get_translated;
use crate::matrices::Matrix;
use eframe::egui;
use num_rational::Rational64;

fn main() {
    let options = eframe::NativeOptions {
        initial_window_size: Some(egui::vec2(DEFAULT_WIDTH, DEFAULT_HEIGHT)),
        ..Default::default()
    };
    eframe::run_native(
        &get_translated(APP_NAME),
        options,
        Box::new(|_cc| Box::<MatrixApp>::default()),
    )
}

#[derive(Default)]
#[cfg_attr(feature = "serde", derive(serde::Deserialize, serde::Serialize))]
#[cfg_attr(feature = "serde", serde(default))]
struct State {
    matrices: Vec<Matrix<Rational64>>,
}

struct MatrixApp {
    state: State,
}

impl Default for MatrixApp {
    fn default() -> Self {
        Self {
            // state: State::default(), TODO: restore
            state: State {
                matrices: vec![
                    rm![
                        1, 2, 3;
                        4, 5, 6;
                        7, 8, 9;
                    ],
                    rm![
                        4, 5;
                        6, 7;
                    ],
                ],
            },
        }
    }
}

impl eframe::App for MatrixApp {
    fn update(&mut self, ctx: &egui::Context, _frame: &mut eframe::Frame) {
        egui::SidePanel::left("objects")
            .resizable(true)
            .default_width(DEFAULT_LEFT_PANEL_WIDTH)
            .show(ctx, |ui| {
                egui::trace!(ui);
                ui.vertical_centered(|ui| {
                    ui.heading(get_translated("objects"));
                });

                ui.separator();

                self.state.matrices.iter_mut().for_each(|matrix| {
                    ui.horizontal(|ui| {
                        ui.label(get_translated("matrix"));
                        ui.add(egui::Label::new(matrix.to_string()));
                    });
                });
            });

        // Center panel has to be added last, otherwise the side panel will be on top of it.
        egui::CentralPanel::default().show(ctx, |ui| {
            ui.heading(get_translated(APP_NAME));
        });
    }
}<|MERGE_RESOLUTION|>--- conflicted
+++ resolved
@@ -1,9 +1,6 @@
-<<<<<<< HEAD
 mod constants;
+mod environment;
 mod locale;
-=======
-mod environment;
->>>>>>> db9c904b
 mod matrices;
 mod matrix_algorithms;
 mod parser;

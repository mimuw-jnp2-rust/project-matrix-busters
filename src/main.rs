mod constants;
mod editor_gui;
mod env_gui;
mod environment;
#[cfg(feature = "fft")]
mod fourier;
#[cfg(feature = "clock")]
mod fractal_clock;
mod locale;
mod matrices;
mod matrix_algorithms;
mod parser;
mod rationals;
mod traits;

#[cfg(feature = "fft")]
use crate::constants::DFT_PATH;
use crate::constants::{
    APP_NAME, DEFAULT_HEIGHT, DEFAULT_LEFT_PANEL_WIDTH, DEFAULT_WIDTH, ICON_PATH,
};
use crate::editor_gui::{
    display_editor, set_editor_to_existing_matrix, set_editor_to_existing_scalar,
    set_editor_to_matrix, set_editor_to_scalar, EditorState,
};
use crate::environment::{Environment, Identifier, Type};
use crate::locale::{Language, Locale};
use crate::matrix_algorithms::Aftermath;
use crate::parser::parse_instruction;
use crate::traits::{GuiDisplayable, LaTeXable, MatrixNumber};
use arboard::Clipboard;
use constants::{FONT_ID, TEXT_COLOR, VALUE_PADDING};
use eframe::{egui, IconData};

use egui::{gui_zoom, vec2, Context, Response, Sense, Ui};
use env_gui::insert_to_env;
use num_rational::Rational64;
use std::collections::HashMap;
use std::default::Default;
use std::time::Duration;
use traits::BoxedShape;

#[cfg(feature = "fft")]
use crate::fourier::Fourier;
#[cfg(feature = "clock")]
use crate::fractal_clock::FractalClock;
use clap::builder::TypedValueParser;
use clap::Parser;
use egui_toast::Toasts;

/// Field for matrices.
type F = Rational64;

fn main() -> Result<(), eframe::Error> {
    let options = eframe::NativeOptions {
        initial_window_size: Some(vec2(DEFAULT_WIDTH, DEFAULT_HEIGHT)),
        icon_data: load_icon(ICON_PATH),
        ..Default::default()
    };
    let args = MatrixAppArgs::parse();
    let locale = Locale::new(args.language);
    eframe::run_native(
        &locale.get_translated(APP_NAME),
        options,
        Box::new(|_cc| Box::<MatrixApp<F>>::new(MatrixApp::new(locale))),
    )
}

fn load_icon(path: &str) -> Option<IconData> {
    let image = image::open(path).ok()?.into_rgba8();
    let (width, height) = image.dimensions();
    Some(IconData {
        rgba: image.into_raw(),
        width,
        height,
    })
}

#[derive(Parser, Debug)]
#[command(
    author,
    version,
    about,
    long_about = "**Just Pure 2D Graphics Matrix Display** is a powerful matrix calculator written in Rust using egui."
)]
struct MatrixAppArgs {
    #[arg(
    long,
    default_value_t = Language::English,
    value_parser = clap::builder::PossibleValuesParser::new(["English", "Polish", "Spanish"])
    .map(|s| Language::of(Some(s))),
    )]
    language: Language,
}

pub struct WindowState {
    is_open: bool,
}

#[derive(Default)]
struct ShellState {
    text: String,
}

pub struct State<K: MatrixNumber> {
    env: Environment<K>,
    windows: HashMap<Identifier, WindowState>,
    shell: ShellState,
    editor: EditorState,
    toasts: Toasts,
    clipboard: Clipboard,
    #[cfg(feature = "clock")]
    clock: FractalClock,
    #[cfg(feature = "fft")]
    fourier: Option<Fourier>,
}

impl<K: MatrixNumber> Default for State<K> {
    fn default() -> Self {
        Self {
            env: Default::default(),
            windows: Default::default(),
            shell: Default::default(),
            editor: Default::default(),
            toasts: Default::default(),
            #[cfg(feature = "clock")]
            clock: Default::default(),
            clipboard: Clipboard::new().expect("Failed to create Clipboard context!"),
            #[cfg(feature = "fft")]
<<<<<<< HEAD
            furier: Fourier::from_json_file(DFT_PATH.to_string()).ok(),
=======
            fourier: Fourier::from_json_file(DFT_PATH.to_string()).ok(),
>>>>>>> 7b2597a4
        }
    }
}

struct MatrixApp<K: MatrixNumber> {
    state: State<K>,
    locale: Locale,
}

impl<K: MatrixNumber> MatrixApp<K> {
    fn new(locale: Locale) -> Self {
        Self {
            state: State::default(),
            locale,
        }
    }

    // Get Translated
    fn gt(&self, str: &str) -> String {
        self.locale.get_translated(str)
    }
}

impl<K: MatrixNumber> eframe::App for MatrixApp<K> {
    fn update(&mut self, ctx: &Context, frame: &mut eframe::Frame) {
        if !frame.is_web() {
            gui_zoom::zoom_with_keyboard_shortcuts(ctx, frame.info().native_pixels_per_point);
        }

        let window_size = frame.info().window_info.size;
        self.state.toasts = Toasts::default()
            .anchor((window_size.x - 10., window_size.y - 40.))
            .direction(egui::Direction::BottomUp)
            .align_to_end(true);

        let (_top_menu, new_locale) = display_menu_bar(ctx, &mut self.state, &self.locale);
        display_editor::<K>(ctx, &mut self.state, &self.locale);

        let _left_panel = egui::SidePanel::left("objects")
            .resizable(true)
            .default_width(DEFAULT_LEFT_PANEL_WIDTH)
            .show(ctx, |ui| {
                egui::trace!(ui);
                ui.vertical_centered(|ui| {
                    ui.heading(self.gt("objects"));
                });

                ui.separator();

                self.state.env.iter_mut().for_each(|element| {
                    ui.horizontal(|ui| {
                        display_env_element(&mut self.state.windows, ui, element, &self.locale);
                    });
                });
            })
            .response;

        let mut windows_result = None;
        for (id, window) in self.state.windows.iter_mut() {
            if window.is_open {
                let element = self.state.env.get(id).unwrap();
                let local_result = display_env_element_window(
                    ctx,
                    (id, element),
                    &self.locale,
                    &mut self.state.clipboard,
                    &mut self.state.editor,
                    &mut self.state.toasts,
                    &mut window.is_open,
                );
                windows_result = windows_result.or(local_result);
            }
        }

        if let Some(value) = windows_result {
            insert_to_env(
                &mut self.state.env,
                Identifier::result(),
                value,
                &mut self.state.windows,
            );
        }

        display_shell::<K>(ctx, &mut self.state, &self.locale);

        // Center panel has to be added last, otherwise the side panel will be on top of it.
        egui::CentralPanel::default().show(ctx, |ui| {
            ui.heading(self.gt(APP_NAME));
            #[cfg(feature = "fft")]
            match &mut self.state.fourier {
                Some(fourier) => {
                    fourier.ui(ui, _left_panel.rect.width(), _top_menu.rect.height());
                }
                None => {
                    #[cfg(feature = "clock")]
                    self.state.clock.ui(ui, Some(seconds_since_midnight()));
                }
            }
            #[cfg(feature = "clock")]
            #[cfg(not(feature = "fft"))]
            self.state.clock.ui(ui, Some(seconds_since_midnight()));
        });

        self.state.toasts.show(ctx);

        if let Some(new_locale) = new_locale {
            self.locale = new_locale
        }
    }
}

#[cfg(feature = "clock")]
fn seconds_since_midnight() -> f64 {
    use chrono::Timelike;
    let time = chrono::Local::now().time();
    time.num_seconds_from_midnight() as f64 + 1e-9 * (time.nanosecond() as f64)
}

fn display_menu_bar<K: MatrixNumber>(
    ctx: &Context,
    state: &mut State<K>,
    locale: &Locale,
) -> (Response, Option<Locale>) {
    let mut new_locale = None;
    (
        egui::TopBottomPanel::top("menu_bar")
            .show(ctx, |ui| {
                egui::menu::bar(ui, |ui| {
                    display_add_matrix_button(ui, state, locale);
                    display_add_scalar_button(ui, state, locale);
                    ui.with_layout(egui::Layout::right_to_left(egui::Align::Center), |ui| {
                        display_zoom_panel(ui, ctx);
                        ui.separator();
                        new_locale = Some(display_language_panel(ui, locale));
                        ui.allocate_space(ui.available_size());
                    });
                })
            })
            .response,
        new_locale,
    )
}

fn display_zoom_panel(ui: &mut Ui, ctx: &Context) {
    if ui.button("+").clicked() {
        gui_zoom::zoom_in(ctx);
    }
    if ui
        .button(format!("{} %", (ctx.pixels_per_point() * 100.).round()))
        .clicked()
    {
        ctx.set_pixels_per_point(1.);
    }
    if ui.button("-").clicked() {
        gui_zoom::zoom_out(ctx);
    }
}

fn display_language_panel(ui: &mut Ui, locale: &Locale) -> Locale {
    let mut selected = locale.get_language();
    egui::ComboBox::from_label(locale.get_translated("Language"))
        .selected_text(locale.get_translated_from(selected.to_string()))
        .show_ui(ui, |ui| {
            ui.selectable_value(
                &mut selected,
                Language::English,
                locale.get_translated("English"),
            );
            ui.selectable_value(
                &mut selected,
                Language::Polish,
                locale.get_translated("Polish"),
            );
            ui.selectable_value(
                &mut selected,
                Language::Spanish,
                locale.get_translated("Spanish"),
            );
        });
    Locale::new(selected)
}

fn display_add_matrix_button<K: MatrixNumber>(ui: &mut Ui, state: &mut State<K>, locale: &Locale) {
    if ui.button(locale.get_translated("Add Matrix")).clicked() {
        set_editor_to_matrix(&mut state.editor, &K::zero().to_string());
    }
}

fn display_add_scalar_button<K: MatrixNumber>(ui: &mut Ui, state: &mut State<K>, locale: &Locale) {
    if ui.button(locale.get_translated("Add Scalar")).clicked() {
        set_editor_to_scalar(&mut state.editor, &K::zero().to_string());
    }
}

fn display_env_element<K: MatrixNumber>(
    windows: &mut HashMap<Identifier, WindowState>,
    ui: &mut Ui,
    (identifier, value): (&Identifier, &mut Type<K>),
    locale: &Locale,
) {
    let mut is_open = windows.get(identifier).unwrap().is_open;
    ui.horizontal(|ui| {
        ui.checkbox(&mut is_open, identifier.to_string());
        ui.label(value.display_string(locale));
    });
    windows.insert(identifier.clone(), WindowState { is_open });
}

fn display_env_element_window<K: MatrixNumber>(
    ctx: &Context,
    (identifier, value): (&Identifier, &Type<K>),
    locale: &Locale,
    clipboard: &mut Clipboard,
    editor: &mut EditorState,
    toasts: &mut Toasts,
    is_open: &mut bool,
) -> Option<Type<K>> {
    let mut window_result = None;

    egui::Window::new(identifier.to_string())
        .open(is_open)
        .resizable(false)
        .show(ctx, |ui| {
            ui.horizontal(|ui| {
                if ui.button("LaTeX").clicked() {
                    let latex = value.to_latex();
                    set_clipboard(Ok(latex), clipboard, toasts, locale);
                }
                if let Type::Matrix(m) = value {
                    if ui.button(locale.get_translated("Echelon")).clicked() {
                        let echelon = match m.echelon() {
                            Ok(Aftermath { result, steps }) => {
                                window_result = Some(Type::Matrix(result));
                                Ok(steps.join("\n"))
                            }
                            Err(err) => Err(err),
                        };
                        set_clipboard(echelon, clipboard, toasts, locale);
                    }
                }
                if ui.button(locale.get_translated("Inverse")).clicked() {
                    let inverse = match value {
                        Type::Scalar(s) => match K::one().checked_div(s) {
                            Some(inv) => {
                                window_result = Some(Type::Scalar(inv.clone()));
                                Ok(inv.to_latex())
                            }
                            None => Err(anyhow::Error::msg(
                                locale.get_translated("Failed to calculate inverse"),
                            )),
                        },
                        Type::Matrix(m) => match m.inverse() {
                            Ok(Aftermath { result, steps }) => {
                                window_result = Some(Type::Matrix(result));
                                Ok(steps.join("\n"))
                            }
                            Err(err) => Err(err),
                        },
                    };
                    set_clipboard(inverse, clipboard, toasts, locale);
                }
                if let Type::Matrix(m) = value {
                    if ui.button(locale.get_translated("Transpose")).clicked() {
                        let transpose = m.transpose();
                        window_result = Some(Type::Matrix(transpose));
                    }
                }
            });
            let mut value_shape = value.to_shape(ctx, FONT_ID, TEXT_COLOR);
            let value_rect = value_shape.get_rect();

            ui.set_min_width(value_rect.width() + 2. * VALUE_PADDING);
            ui.set_max_width(ui.min_size().x);
            ui.separator();

            let bar_height = ui.min_size().y;

            ui.add_space(value_rect.height() + VALUE_PADDING);

            value_shape.translate(
                ui.clip_rect().min.to_vec2()
                    + vec2(
                        (ui.min_size().x - value_rect.width()) / 2.,
                        bar_height + VALUE_PADDING,
                    ),
            );
            ui.painter().add(value_shape);

            if !identifier.is_result() {
                ui.separator();
                if ui.button(locale.get_translated("Edit")).clicked() {
                    match value {
                        Type::Scalar(s) => {
                            set_editor_to_existing_scalar(editor, s, identifier.to_string())
                        }
                        Type::Matrix(m) => {
                            set_editor_to_existing_matrix(editor, m, identifier.to_string())
                        }
                    }
                }
            };
        });

    window_result
}

fn set_clipboard(
    message: anyhow::Result<String>,
    clipboard: &mut Clipboard,
    toasts: &mut Toasts,
    locale: &Locale,
) {
    const CLIPBOARD_TOAST_DURATION: Duration = Duration::from_secs(5);
    match message {
        Ok(latex) => match clipboard.set_text(latex) {
            Ok(_) => {
                toasts.info(
                    locale.get_translated("LaTeX copied to clipboard"),
                    CLIPBOARD_TOAST_DURATION,
                );
            }
            Err(e) => {
                toasts.error(
                    locale.get_translated("Failed to copy LaTeX to clipboard")
                        + "\n"
                        + e.to_string().as_str(),
                    CLIPBOARD_TOAST_DURATION,
                );
            }
        },
        Err(e) => {
            toasts.error(
                locale.get_translated("Failed to generate LaTeX") + "\n" + e.to_string().as_str(),
                CLIPBOARD_TOAST_DURATION,
            );
        }
    }
}

fn display_shell<K: MatrixNumber>(
    ctx: &Context,
    State {
        shell,
        env,
        windows,
        toasts,
        ..
    }: &mut State<K>,
    locale: &Locale,
) {
    let mut run_shell_command = |shell_text: &mut String| match parse_instruction(shell_text, env) {
        Ok(identifier) => {
            shell_text.clear();
            windows.insert(identifier, WindowState { is_open: true });
        }
        Err(error) => {
            println!("{error}");
            toasts.error(error.to_string(), Duration::from_secs(5));
        }
    };

    egui::TopBottomPanel::bottom("shell")
        .resizable(false)
        .default_height(128.0)
        .show(ctx, |ui| {
            let button_sense = if shell.text.is_empty() {
                Sense::hover()
            } else {
                Sense::click()
            };

            ui.horizontal(|ui| {
                ui.with_layout(egui::Layout::right_to_left(egui::Align::BOTTOM), |ui| {
                    if ui
                        .add(egui::Button::new(locale.get_translated("Run")).sense(button_sense))
                        .clicked()
                    {
                        run_shell_command(&mut shell.text);
                    }

                    let response = ui.add(
                        egui::TextEdit::singleline(&mut shell.text)
                            .desired_rows(1)
                            .desired_width(ui.available_width())
                            .code_editor(),
                    );
                    if response.lost_focus() && ui.input(|i| i.key_pressed(egui::Key::Enter)) {
                        run_shell_command(&mut shell.text);
                        response.request_focus();
                    }
                });
            });
        });
}<|MERGE_RESOLUTION|>--- conflicted
+++ resolved
@@ -126,11 +126,7 @@
             clock: Default::default(),
             clipboard: Clipboard::new().expect("Failed to create Clipboard context!"),
             #[cfg(feature = "fft")]
-<<<<<<< HEAD
-            furier: Fourier::from_json_file(DFT_PATH.to_string()).ok(),
-=======
             fourier: Fourier::from_json_file(DFT_PATH.to_string()).ok(),
->>>>>>> 7b2597a4
         }
     }
 }

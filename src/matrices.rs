<<<<<<< HEAD
#![allow(dead_code)]

use crate::locale::get_translated;
use crate::traits::{CheckedMulScl, LaTeXable};
use crate::traits::{GuiDisplayable, MatrixNumber};
=======
use crate::traits::MatrixNumber;
use crate::traits::{CheckedMulScl, LaTeXable};
>>>>>>> d056ecb9
use anyhow::{bail, Context};
use num_traits::{CheckedAdd, CheckedMul, CheckedNeg, CheckedSub};
use std::ops::{Add, Mul, Neg, Sub};

/// A matrix of type `T`.
/// Matrices are immutable.
/// Empty matrices have shape (0, 0), so be careful.
#[derive(Debug, Clone, PartialEq, Eq)]
pub struct Matrix<T: MatrixNumber> {
    data: Vec<Vec<T>>,
}

impl<T: MatrixNumber> Matrix<T> {
    /// Creates a new matrix from a 2D vector.
    /// The matrix is not checked for validity.
    /// If you want to check for validity, use `Matrix::new`.
    /// Calling methods on an invalid matrix will result in undefined behavior.
    /// # Arguments
    /// * `data` - The data of the matrix.
    /// # Returns
    /// A new matrix.
    /// # Examples
    /// ```
    /// let m = Matrix::new_unsafe(vec![vec![1, 2, 3], vec![4, 5, 6]]);
    /// // m corresponds to the matrix
    /// // | 1 2 3 |
    /// // | 4 5 6 |
    /// ```
    pub fn new_unsafe(data: Vec<Vec<T>>) -> Self {
        Self { data }
    }

    /// Creates a new matrix from a 2D vector.
    /// The matrix is checked for validity.
    /// If you don't want to check for validity, use `Matrix::new_unsafe`.
    /// # Arguments
    /// * `data` - The data of the matrix.
    /// # Returns
    /// A new matrix.
    /// # Examples
    /// ```
    /// let m = Matrix::new(vec![vec![1, 2, 3], vec![4, 5, 6]]);
    /// // m corresponds to the matrix
    /// // | 1 2 3 |
    /// // | 4 5 6 |
    /// ```
    /// # Errors
    /// If the data is not a valid matrix.
    /// ```
    /// let m = Matrix::new(vec![vec![1, 2, 3], vec![4, 5]]);
    /// // m is an error
    /// ```
    pub fn new(data: Vec<Vec<T>>) -> anyhow::Result<Self> {
        let matrix = Self { data };
        if !matrix.is_valid() {
            bail!("Invalid matrix.")
        } else if matrix.is_empty() {
            Ok(Self::empty())
        } else {
            Ok(matrix)
        }
    }

    /// Creates a new matrix of shape (h, w) with given supplier.
    /// # Arguments
    /// * `(h, w)` - The shape of the matrix - height and width.
    /// * `supplier` - The supplier of the matrix.
    /// # Returns
    /// A new matrix of shape (h, w) with given supplier.
    /// # Examples
    /// ```
    /// let m = Matrix::new_with(2, 3, |i, j| i + j);
    /// // m corresponds to the matrix
    /// // | 0 1 2 |
    /// // | 1 2 3 |
    /// let m = Matrix::new_with(2, 3, |i, j| i * j);
    /// // m corresponds to the matrix
    /// // | 0 0 0 |
    /// // | 0 1 2 |
    /// ```
    pub fn filled<F>((h, w): (usize, usize), supp: F) -> Self
    where
        F: Fn(usize, usize) -> T,
    {
        if h == 0 || w == 0 {
            return Self::empty();
        }
        let mut data = vec![vec![T::zero(); w]; h];
        for (i, row) in data.iter_mut().enumerate().take(h) {
            for (j, elem) in row.iter_mut().enumerate().take(w) {
                *elem = supp(i, j);
            }
        }
        Self { data }
    }

    /// Creates zero matrix of shape (h, w).
    /// # Arguments
    /// * `(h, w)` - The shape of the matrix - height and width.
    /// # Returns
    /// A zero matrix of shape (h, w).
    /// # Examples
    /// ```
    /// let m = Matrix::zero(2, 3);
    /// // m corresponds to the matrix
    /// // | 0 0 0 |
    /// // | 0 0 0 |
    /// ```
    pub fn zeros((h, w): (usize, usize)) -> Self {
        Self::filled((h, w), |_, _| T::zero())
    }

    /// Creates ones matrix of shape (h, w).
    /// # Arguments
    /// * `(h, w)` - The shape of the matrix - height and width.
    /// # Returns
    /// A ones matrix of shape (h, w).
    /// # Examples
    /// ```
    /// let m = Matrix::ones(2, 3);
    /// // m corresponds to the matrix
    /// // | 1 1 1 |
    /// // | 1 1 1 |
    /// ```
<<<<<<< HEAD
=======
    #[allow(dead_code)] // TODO: Remove this when used
>>>>>>> d056ecb9
    pub fn ones((h, w): (usize, usize)) -> Self {
        Self::filled((h, w), |_, _| T::one())
    }

    /// Creates identity (square) matrix of shape (n, n).
    /// # Arguments
    /// * `n` - The length of the side of the matrix.
    /// # Returns
    /// An identity matrix of shape (n, n).
    /// # Examples
    /// ```
    /// let m = Matrix::identity(3);
    /// // m corresponds to the matrix
    /// // | 1 0 0 |
    /// // | 0 1 0 |
    /// // | 0 0 1 |
    /// ```
    pub fn identity(n: usize) -> Self {
        Self::filled((n, n), |i, j| if i == j { T::one() } else { T::zero() })
    }

    /// Creates empty matrix of shape (0, 0).
    /// # Returns
    /// An empty matrix of shape (0, 0).
    pub fn empty() -> Self {
        Self::new_unsafe(vec![])
    }

    /// Returns the shape of the matrix.
    /// If the matrix is not valid, the behavior is undefined.
    /// If the matrix is empty, the shape is (0, 0).
    /// # Returns
    /// A tuple of the form `(height, width)`.
    /// # Examples
    /// ```
    /// let m = Matrix::new(vec![vec![1, 2, 3], vec![4, 5, 6]]).unwrap();
    /// assert_eq!(m.get_shape(), (2, 3));
    /// ```
    pub fn get_shape(&self) -> (usize, usize) {
        if self.data.is_empty() {
            (0, 0)
<<<<<<< HEAD
        } else {
            (self.data.len(), self.data[0].len())
        }
    }

    /// Checks if matrix is empty.
    /// Matrix is empty if it has no rows or no columns.
    /// Matrix has to be valid. Otherwise, the behavior is undefined.
=======
        } else {
            (self.data.len(), self.data[0].len())
        }
    }

    /// Checks if matrix is empty.
    /// Matrix is empty if it has no rows or no columns.
    /// Matrix has to be valid. Otherwise, the behavior is undefined.
    /// # Examples
    /// ```rust
    /// use matrix::Matrix;
    /// let m = Matrix::new(vec![vec![1, 2], vec![3, 4]]).unwrap();
    /// assert!(!m.is_empty());
    /// let m = Matrix::new(vec![vec![], vec![], vec![]]).unwrap();
    /// assert!(m.is_empty());
    /// let m = Matrix::new(vec![]).unwrap();
    /// assert!(m.is_empty());
    /// ```
    pub fn is_empty(&self) -> bool {
        self.data.is_empty() || self.data[0].is_empty()
    }

    /// Checks if matrix is valid.
    /// Matrix is valid if all rows have the same length.
    /// # Examples
    /// ```rust
    /// let m = Matrix::new_unsafe(vec![vec![1, 2], vec![3, 4]]);
    /// assert!(m.is_valid());
    /// let m = Matrix::new_unsafe(vec![vec![1, 2], vec![3, 4, 5]]);
    /// assert!(!m.is_valid());
    /// ```
    pub fn is_valid(&self) -> bool {
        return if self.data.is_empty() {
            true
        } else {
            !self
                .data
                .iter()
                .skip(1)
                .fold((false, self.data[0].len()), |(acc, row_len), next| {
                    (acc || row_len != next.len(), row_len)
                })
                .0 // does any row have different length?
        };
    }

    /// Returns the raw data of the matrix.
>>>>>>> d056ecb9
    /// # Examples
    /// ```rust
    /// use matrix::Matrix;
    /// let m = Matrix::new(vec![vec![1, 2], vec![3, 4]]).unwrap();
<<<<<<< HEAD
    /// assert!(!m.is_empty());
    /// let m = Matrix::new(vec![vec![], vec![], vec![]]).unwrap();
    /// assert!(m.is_empty());
    /// let m = Matrix::new(vec![]).unwrap();
    /// assert!(m.is_empty());
    /// ```
    pub fn is_empty(&self) -> bool {
        self.data.is_empty() || self.data[0].is_empty()
    }

    /// Checks if matrix is valid.
    /// Matrix is valid if all rows have the same length.
    /// # Examples
    /// ```rust
    /// let m = Matrix::new_unsafe(vec![vec![1, 2], vec![3, 4]]);
    /// assert!(m.is_valid());
    /// let m = Matrix::new_unsafe(vec![vec![1, 2], vec![3, 4, 5]]);
    /// assert!(!m.is_valid());
    /// ```
    pub fn is_valid(&self) -> bool {
        return if self.data.is_empty() {
            true
        } else {
            !self
                .data
                .iter()
                .skip(1)
                .fold((false, self.data[0].len()), |(acc, row_len), next| {
                    (acc || row_len != next.len(), row_len)
                })
                .0 // does any row have different length?
        };
    }

    /// Returns the raw data of the matrix.
    /// # Examples
    /// ```rust
    /// use matrix::Matrix;
    /// let m = Matrix::new(vec![vec![1, 2], vec![3, 4]]).unwrap();
    /// assert_eq!(m.get_data(), &vec![vec![1, 2], vec![3, 4]]);
    /// ```
    pub fn get_data(&self) -> &Vec<Vec<T>> {
        &self.data
    }

    /// Returns the raw data of the matrix and consumes the matrix.
    /// # Examples
    /// ```rust
    /// use matrix::Matrix;
    /// let m = Matrix::new(vec![vec![1, 2], vec![3, 4]]).unwrap();
    /// assert_eq!(m.into_data(), vec![vec![1, 2], vec![3, 4]]);
    /// ```
    pub fn consume(self) -> Vec<Vec<T>> {
        self.data
    }

    /// Checks if two matrices have the same shape.
    /// Shape of a matrix is a tuple of the form `(height, width)`.
    /// # Arguments
    /// * `other` - The other matrix.
    /// # Returns
    /// `true` if the matrices have the same shape, `false` otherwise.
    /// # Examples
    /// ```rust
    /// use matrix::Matrix;
    /// let m1 = Matrix::new(vec![vec![1, 2], vec![3, 4]]).unwrap();
    /// let m2 = Matrix::new(vec![vec![1, 2], vec![3, 4]]).unwrap();
    /// assert!(m1.has_same_shape(&m2));
    /// let m1 = Matrix::new(vec![vec![1, 2], vec![3, 4]]).unwrap();
    /// let m2 = Matrix::new(vec![vec![1, 2, 3], vec![4, 5, 6]]).unwrap();
    /// assert!(!m1.has_same_shape(&m2));
    /// ```
    pub fn same_shapes(&self, other: &Self) -> bool {
        let self_shape = self.get_shape();
        let other_shape = other.get_shape();
        self_shape == other_shape
    }

    /// Checks if two matrices can be multiplied.
    /// Matrices can be multiplied if the number of columns of the first matrix
    /// is equal to the number of rows of the second matrix.
    /// # Arguments
    /// * `other` - The other matrix.
    /// # Returns
    /// `true` if the matrices can be multiplied, `false` otherwise.
    /// # Examples
    /// ```rust
    /// use matrix::Matrix;
    /// let m1 = Matrix::new(vec![vec![1, 2], vec![3, 4], vec![5, 6]]).unwrap();
    /// let m2 = Matrix::new(vec![vec![1, 2, 3], vec![4, 5, 6]]).unwrap();
    /// assert!(m1.can_multiply(&m2));
    /// let m1 = Matrix::new(vec![vec![1, 2], vec![3, 4]]).unwrap();
    /// let m2 = Matrix::new(vec![vec![1, 2, 3], vec![4, 5, 6]]).unwrap();
    /// assert!(!m1.can_multiply(&m2));
    /// ```
    pub fn corresponding_shapes_for_mul(&self, other: &Self) -> bool {
        let (_, self_w) = self.get_shape();
        let (other_h, _) = other.get_shape();
        self_w == other_h
    }

=======
    /// assert_eq!(m.get_data(), &vec![vec![1, 2], vec![3, 4]]);
    /// ```
    pub fn get_data(&self) -> &Vec<Vec<T>> {
        &self.data
    }

    /// Returns the raw data of the matrix and consumes the matrix.
    /// # Examples
    /// ```rust
    /// use matrix::Matrix;
    /// let m = Matrix::new(vec![vec![1, 2], vec![3, 4]]).unwrap();
    /// assert_eq!(m.into_data(), vec![vec![1, 2], vec![3, 4]]);
    /// ```
    pub fn consume(self) -> Vec<Vec<T>> {
        self.data
    }

    /// Checks if two matrices have the same shape.
    /// Shape of a matrix is a tuple of the form `(height, width)`.
    /// # Arguments
    /// * `other` - The other matrix.
    /// # Returns
    /// `true` if the matrices have the same shape, `false` otherwise.
    /// # Examples
    /// ```rust
    /// use matrix::Matrix;
    /// let m1 = Matrix::new(vec![vec![1, 2], vec![3, 4]]).unwrap();
    /// let m2 = Matrix::new(vec![vec![1, 2], vec![3, 4]]).unwrap();
    /// assert!(m1.has_same_shape(&m2));
    /// let m1 = Matrix::new(vec![vec![1, 2], vec![3, 4]]).unwrap();
    /// let m2 = Matrix::new(vec![vec![1, 2, 3], vec![4, 5, 6]]).unwrap();
    /// assert!(!m1.has_same_shape(&m2));
    /// ```
    pub fn same_shapes(&self, other: &Self) -> bool {
        let self_shape = self.get_shape();
        let other_shape = other.get_shape();
        self_shape == other_shape
    }

    /// Return the shape of a matrix after multiplication.
    /// # Arguments
    /// * `other` - The other matrix.
    /// # Returns
    /// A tuple of the form `(height, width)`.
    /// # Errors
    /// Returns `Err` if the matrices cannot be multiplied - e.g. if they have incompatible shapes.
    /// # Examples
    /// ```rust
    /// use matrix::Matrix;
    /// let m1 = Matrix::new(vec![vec![1, 2, 3], vec![4, 5, 6]]).unwrap();
    /// let m2 = Matrix::new(vec![vec![1, 2], vec![3, 4], vec![5, 6]]).unwrap();
    /// assert_eq!(m1.get_shape_after_mul(&m2), Ok((2, 2)));
    /// let m1 = Matrix::new(vec![vec![1, 2, 3], vec![4, 5, 6]]).unwrap();
    /// let m2 = Matrix::new(vec![vec![1, 2], vec![3, 4]]).unwrap();
    /// assert!(m1.get_shape_after_mul(&m2).is_err());
    /// ```
    fn result_shape_for_mul(&self, other: &Self) -> anyhow::Result<(usize, usize)> {
        let (h, self_w) = self.get_shape();
        let (other_h, w) = other.get_shape();
        if self_w == other_h {
            Ok((h, w))
        } else {
            Err(anyhow::anyhow!(
                "Cannot multiply matrices of shapes ({h}, {self_w}) and ({other_h}, {w})"
            ))
        }
    }

>>>>>>> d056ecb9
    /// Performs element-wise operation on two matrices.
    /// # Arguments
    /// * `other` - The other matrix.
    /// * `op` - The operation to perform.
    /// # Returns
    /// A new matrix with the result of the operation.
    /// # Examples
    /// ```rust
    /// use matrix::Matrix;
    /// let m1 = Matrix::new(vec![vec![1, 2], vec![3, 4]]).unwrap();
    /// let m2 = Matrix::new(vec![vec![1, 2], vec![3, 4]]).unwrap();
    /// let m3 = m1.checked_operation_on_two(&m2, |a, b| a + b).unwrap();
    /// assert_eq!(m3, Matrix::new(vec![vec![2, 4], vec![6, 8]]).unwrap());
    /// ```
    pub fn checked_operation_on_two<F>(&self, other: &Self, operation: F) -> anyhow::Result<Self>
    where
        F: Fn(&T, &T) -> Option<T>,
    {
        self.same_shapes(other)
            .then_some(())
            .context("Matrices have different shapes!")?;
        let data = self
            .data
            .iter()
            .zip(other.data.iter())
            .map(|(row_self, row_other)| {
                row_self
                    .iter()
                    .zip(row_other.iter())
                    .map(|(elem_self, elem_other)| operation(elem_self, elem_other))
                    .collect::<Option<Vec<T>>>()
            })
            .collect::<Option<Vec<Vec<T>>>>()
            .ok_or_else(|| anyhow::anyhow!("Operation failed!"))?;
        Self::new(data)
    }

    /// Performs matrix operation element-wise.
    /// # Arguments
    /// * `op` - The operation to perform.
    /// # Returns
    /// A new matrix with the result of the operation.
    /// # Examples
    /// ```rust
    /// let m = Matrix::new(vec![vec![1, 2], vec![3, 4]]).unwrap();
    /// let m2 = m.checked_operation(|a| a + 1).unwrap();
    /// assert_eq!(m2, Matrix::new(vec![vec![2, 3], vec![4, 5]]).unwrap());
    /// ```
    pub fn checked_operation<F>(&self, operation: F) -> anyhow::Result<Self>
    where
        F: Fn(&T) -> Option<T>,
    {
        // In order to avoid code duplication, we use `checked_operation_on_two`
        //  with `self` as the second argument and ignore it later.
        //  It is more memory efficient as we don't need to allocate a new matrix.
        //  First approach was to use some mock matrix, but it was less efficient.
        self.checked_operation_on_two(self, |a, _| operation(a))
    }

    /// Performs matrix to the power.
    /// # Arguments
    /// * `exponent` - The power to raise the matrix to.
    /// # Returns
    /// $M^{exponent}$ where $M$ is the matrix.
    pub fn checked_pow(&self, mut exponent: usize) -> anyhow::Result<Self> {
        let (h, w) = self.get_shape();
        if h != w {
            bail!("Only square matrices can be used in exponentiation!");
        }

        let mut pow2 = self.clone();
        let mut result = Self::identity(h);
        while exponent > 0 {
            if exponent % 2 == 1 {
                result = result
                    .checked_mul(&pow2)
                    .context("Multiplication failed!")?;
            }
            pow2 = pow2.checked_mul(&pow2).context("Multiplication failed!")?;
            exponent /= 2;
        }

        Ok(result)
    }
}

impl<T: MatrixNumber> LaTeXable for Matrix<T> {
    fn to_latex(&self) -> String {
        r"\begin{bmatrix}".to_string()
            + &self
                .data
                .iter()
                .map(|row| {
                    row.iter()
                        .map(|elem| elem.to_latex())
                        .collect::<Vec<_>>()
                        .join(" & ")
                })
                .collect::<Vec<_>>()
                .join(r"\\")
            + r"\end{bmatrix}"
    }

    fn to_latex_single(&self) -> String {
        self.to_latex()
    }
}

impl<T: MatrixNumber + ToString> GuiDisplayable for Matrix<T> {
    fn display_string(&self) -> String {
        let (h, w) = self.get_shape();
        let name = get_translated("matrix");
        format!("{name}::<{h}, {w}>")
    }
}

impl<T: MatrixNumber> Add for Matrix<T> {
    type Output = Self;

    fn add(self, rhs: Self) -> Self::Output {
        self.checked_add(&rhs).expect("Addition failed!")
    }
}

impl<T: MatrixNumber> CheckedAdd for Matrix<T> {
    fn checked_add(&self, rhs: &Self) -> Option<Self> {
        self.checked_operation_on_two(rhs, |a, b| a.checked_add(b))
            .ok()
    }
}

impl<T: MatrixNumber> Sub for Matrix<T> {
    type Output = Self;

    fn sub(self, rhs: Self) -> Self::Output {
        self.checked_sub(&rhs).expect("Matrix subtraction failed!")
    }
}

impl<T: MatrixNumber> CheckedSub for Matrix<T> {
    fn checked_sub(&self, v: &Self) -> Option<Self> {
        self.checked_operation_on_two(v, |a, b| a.checked_sub(b))
            .ok()
    }
}

impl<T: MatrixNumber + CheckedNeg> CheckedNeg for Matrix<T> {
    fn checked_neg(&self) -> Option<Self> {
        self.checked_operation(|a| a.checked_neg()).ok()
    }
}

impl<T: MatrixNumber + Neg> Neg for Matrix<T>
where
    T: Neg<Output = T>,
{
    type Output = Self;

    fn neg(self) -> Self::Output {
        self.checked_operation(|a| Some(-a.clone()))
            .expect("Negation failed!")
    }
}

impl<T: MatrixNumber> Mul<Self> for Matrix<T> {
    type Output = Self;

    fn mul(self, rhs: Self) -> Self::Output {
        self::CheckedMul::checked_mul(&self, &rhs).expect("Matrix multiplication failed!")
    }
}

impl<T: MatrixNumber> CheckedMul for Matrix<T> {
    fn checked_mul(&self, v: &Self) -> Option<Self> {
<<<<<<< HEAD
        self.corresponding_shapes_for_mul(v).then_some(())?;
        let (h, _) = self.get_shape();
        let (_, w) = v.get_shape();
=======
        let (h, w) = self.result_shape_for_mul(v).ok()?;
>>>>>>> d056ecb9

        let mut res = Matrix::<T>::zeros((h, w)).data;
        for (i, item) in self.data.iter().enumerate() {
            for j in 0..w {
                for (k, item_item) in item.iter().enumerate() {
                    res[i][j] = res[i][j].clone() + item_item.clone() * v.data[k][j].clone();
                }
            }
        }
        Self::new(res).ok()
    }
}

impl<T: MatrixNumber> Mul<T> for Matrix<T> {
    type Output = Self;

    fn mul(self, rhs: T) -> Self::Output {
        self.checked_mul_scl(&rhs)
            .expect("Matrix multiplication failed!")
    }
}

impl<T: MatrixNumber> CheckedMulScl<T> for Matrix<T> {
    fn checked_mul_scl(&self, other: &T) -> Option<Self> {
        self.checked_operation(|a| a.checked_mul(other)).ok()
    }
}

<<<<<<< HEAD
impl<T: MatrixNumber + ToString> ToString for Matrix<T> {
    fn to_string(&self) -> String {
        self.data
            .iter()
            .map(|row| {
                row.iter()
                    .map(|elem| elem.to_string())
                    .collect::<Vec<_>>()
                    .join(" ")
            })
            .collect::<Vec<_>>()
            .join("\n")
    }
}

=======
>>>>>>> d056ecb9
/// Create a matrix row (vector) of Rational64 numbers passed as integers.
/// Uses ri! macro.
/// Used as helper macro for rm! macro.
/// rv stands for Rational Vector.
/// Example:
/// ```
/// rv!(1, 2, 3); // Creates a row vector [ri!(1), ri!(2), ri!(3)]
/// ```
#[macro_export]
macro_rules! rv {
    ($($x:expr),+ $(,)?) => (
        vec![
            $(ri!($x)),+
        ]
    );
}

/// Create a matrix of Rational64 numbers passed as integers.
/// Uses ri! and rv! macros.
/// rm stands for Rational Matrix.
/// Example:
/// ```
/// // Creates a matrix
/// // | 1 2 3 |
/// // | 4 5 6 |
/// // values of the matrix are Rational64 numbers
<<<<<<< HEAD
/// m!(1, 2, 3; 4, 5, 6);
=======
/// rm!(1, 2, 3; 4, 5, 6);
>>>>>>> d056ecb9
/// ```
#[macro_export]
macro_rules! rm {
    ($($($x:expr),+ $(,)?);+ $(;)?) => (
        Matrix::<Rational64>::new_unsafe(vec![
            $(rv!($($x),+)),+
        ])
    );
}

/// Create a matrix row (vector) of i32 numbers passed as integers.
/// im stands for Integer Matrix.
/// Example:
/// ```
/// // Creates a matrix
/// // | 1 2 3 |
/// // | 4 5 6 |
/// // values of the matrix are i32 numbers
/// im!(1, 2, 3; 4, 5, 6);
/// ```
#[macro_export]
macro_rules! im {
    ($($($x:expr),+ $(,)?);+ $(;)?) => (
        Matrix::new_unsafe(vec![
            $(vec![
                $($x),+
            ]),+
        ])
    );
}

#[cfg(test)]
mod tests {
    use crate::ri;
    use num_rational::Rational64;

    use super::*;

    #[test]
    fn test_matrix() {
        let matrix = im![1, 2, 3; 4, 5, 6];
        assert_eq!(
            matrix.to_latex(),
            r"\begin{bmatrix}1 & 2 & 3\\4 & 5 & 6\end{bmatrix}"
        );
    }

    #[test]
    fn test_new_unsafe() {
        let matrix = Matrix::new_unsafe(vec![vec![1, 2, 3], vec![4, 5, 6]]);
        let matrix2 = Matrix::new(vec![vec![1, 2, 3], vec![4, 5, 6]]).unwrap();
        assert_eq!(matrix, matrix2);
    }

    #[test]
    fn test_new() {
        let matrix = Matrix::new(vec![vec![1, 2, 3], vec![4, 5, 6]]).unwrap();
        assert_eq!(matrix, im![1, 2, 3; 4, 5, 6]);
        let invalid = Matrix::new(vec![vec![1, 2, 3], vec![4, 5]]);
        assert!(invalid.is_err());
    }

    #[test]
    fn test_is_valid() {
        let matrix = Matrix::new_unsafe(vec![vec![1, 2, 3], vec![4, 5, 6]]);
        assert!(matrix.is_valid());
        let matrix = Matrix::new_unsafe(vec![vec![1, 2, 3], vec![4, 5]]);
        assert!(!matrix.is_valid());
    }

    #[test]
    fn test_filled() {
        let matrix = Matrix::filled((4, 5), |x, y| ri!((x * y) as i64));
<<<<<<< HEAD
        assert_eq!(
            matrix,
            rm![
                0, 0, 0, 0, 0;
                0, 1, 2, 3, 4;
                0, 2, 4, 6, 8;
                0, 3, 6, 9, 12;
            ]
        );
        let matrix = Matrix::filled((4, 5), |x, y| ri!((x + y) as i64));
        assert_eq!(
            matrix,
            rm![
=======
        assert_eq!(
            matrix,
            rm![
                0, 0, 0, 0, 0;
                0, 1, 2, 3, 4;
                0, 2, 4, 6, 8;
                0, 3, 6, 9, 12;
            ]
        );
        let matrix = Matrix::filled((4, 5), |x, y| ri!((x + y) as i64));
        assert_eq!(
            matrix,
            rm![
>>>>>>> d056ecb9
                0, 1, 2, 3, 4;
                1, 2, 3, 4, 5;
                2, 3, 4, 5, 6;
                3, 4, 5, 6, 7;
            ]
        );
    }

    #[test]
    fn test_zeros() {
        let matrix = Matrix::zeros((4, 5));
        assert_eq!(
            matrix,
            rm![
                0, 0, 0, 0, 0;
                0, 0, 0, 0, 0;
                0, 0, 0, 0, 0;
                0, 0, 0, 0, 0;
            ]
        );
    }

    #[test]
    fn test_ones() {
        let matrix = Matrix::ones((4, 5));
        assert_eq!(
            matrix,
            rm![
                1, 1, 1, 1, 1;
                1, 1, 1, 1, 1;
                1, 1, 1, 1, 1;
                1, 1, 1, 1, 1;
            ]
        );
    }

    #[test]
    fn test_identity() {
        let matrix = Matrix::identity(4);
        assert_eq!(
            matrix,
            rm![
                1, 0, 0, 0;
                0, 1, 0, 0;
                0, 0, 1, 0;
                0, 0, 0, 1;
            ]
        );
    }

    #[test]
    fn test_simple_addition() {
        let m = im![1, 2, 3; 4, 5, 6];
        let n = im![1, 2, 3; 4, 5, 6];

        let result = m + n;
        assert_eq!(
            result.to_latex(),
            r"\begin{bmatrix}2 & 4 & 6\\8 & 10 & 12\end{bmatrix}"
        );
    }

    #[test]
    fn test_simple_subtraction() {
        let m = im![1, 2, 3; 4, 5, 6];
        let n = im![1, 2, 3; 4, 5, 6];

        let result = m - n;
        assert_eq!(
            result.to_latex(),
            r"\begin{bmatrix}0 & 0 & 0\\0 & 0 & 0\end{bmatrix}"
        );
    }

    #[test]
    fn test_simple_negation() {
        let m = im![1, 2, 3; 4, 5, 6];

        let result = -m;
        assert_eq!(
            result.to_latex(),
            r"\begin{bmatrix}-1 & -2 & -3\\-4 & -5 & -6\end{bmatrix}"
        );
    }

    #[test]
    fn test_simple_multiplication() {
        let m = im![1, 2, 3; 4, 5, 6];
        let n = im![1, 2; 3, 4; 5, 6];

        let result = m * n;
        assert_eq!(
            result.to_latex(),
            r"\begin{bmatrix}22 & 28\\49 & 64\end{bmatrix}"
        );
    }

    #[test]
    fn test_simple_multiplication_with_scalar() {
        let m = im![1, 2, 3; 4, 5, 6];

        let result = m * 2;
        assert_eq!(
            result.to_latex(),
            r"\begin{bmatrix}2 & 4 & 6\\8 & 10 & 12\end{bmatrix}"
        );
    }

    #[test]
    fn test_simple_multiplication_with_rational() {
        let m = rm![1, 2, 3; 4, 5, 6];

        let result = m * ri!(2);
        assert_eq!(
            result.to_latex(),
            r"\begin{bmatrix}2 & 4 & 6\\8 & 10 & 12\end{bmatrix}"
        );
    }

    #[test]
    fn test_simple_exponentiation() {
        let m = im![1, 1; 1, 0];
        assert_eq!(m.checked_pow(0).unwrap(), im![1, 0; 0, 1]);
        assert_eq!(m.checked_pow(1).unwrap(), im![1, 1; 1, 0]);
        assert_eq!(m.checked_pow(2).unwrap(), im![2, 1; 1, 1]);
        assert_eq!(m.checked_pow(9).unwrap(), im![55, 34; 34, 21]);
        assert_eq!(m.checked_pow(10).unwrap(), im![89, 55; 55, 34]);

        let m2 = Matrix::new(vec![
            vec![Rational64::new(1, 1), Rational64::new(1, 2)],
            vec![Rational64::new(1, 3), Rational64::new(1, 4)],
        ])
        .context("Failed to create matrix - something is wrong with the test")
        .unwrap();
        assert_eq!(m2.checked_pow(0).unwrap(), rm![1, 0; 0, 1]);
        assert_eq!(m2.checked_pow(1).unwrap(), m2);
        assert_eq!(m2.checked_pow(2).unwrap(), m2.clone() * m2.clone());
        assert_eq!(
            m2.checked_pow(3).unwrap(),
            m2.clone() * m2.clone() * m2.clone()
        );
    }
}<|MERGE_RESOLUTION|>--- conflicted
+++ resolved
@@ -1,16 +1,9 @@
-<<<<<<< HEAD
-#![allow(dead_code)]
-
-use crate::locale::get_translated;
+use crate::traits::{GuiDisplayable, MatrixNumber};
 use crate::traits::{CheckedMulScl, LaTeXable};
-use crate::traits::{GuiDisplayable, MatrixNumber};
-=======
-use crate::traits::MatrixNumber;
-use crate::traits::{CheckedMulScl, LaTeXable};
->>>>>>> d056ecb9
 use anyhow::{bail, Context};
 use num_traits::{CheckedAdd, CheckedMul, CheckedNeg, CheckedSub};
 use std::ops::{Add, Mul, Neg, Sub};
+use crate::locale::get_translated;
 
 /// A matrix of type `T`.
 /// Matrices are immutable.
@@ -132,10 +125,7 @@
     /// // | 1 1 1 |
     /// // | 1 1 1 |
     /// ```
-<<<<<<< HEAD
-=======
     #[allow(dead_code)] // TODO: Remove this when used
->>>>>>> d056ecb9
     pub fn ones((h, w): (usize, usize)) -> Self {
         Self::filled((h, w), |_, _| T::one())
     }
@@ -177,16 +167,6 @@
     pub fn get_shape(&self) -> (usize, usize) {
         if self.data.is_empty() {
             (0, 0)
-<<<<<<< HEAD
-        } else {
-            (self.data.len(), self.data[0].len())
-        }
-    }
-
-    /// Checks if matrix is empty.
-    /// Matrix is empty if it has no rows or no columns.
-    /// Matrix has to be valid. Otherwise, the behavior is undefined.
-=======
         } else {
             (self.data.len(), self.data[0].len())
         }
@@ -234,114 +214,10 @@
     }
 
     /// Returns the raw data of the matrix.
->>>>>>> d056ecb9
     /// # Examples
     /// ```rust
     /// use matrix::Matrix;
     /// let m = Matrix::new(vec![vec![1, 2], vec![3, 4]]).unwrap();
-<<<<<<< HEAD
-    /// assert!(!m.is_empty());
-    /// let m = Matrix::new(vec![vec![], vec![], vec![]]).unwrap();
-    /// assert!(m.is_empty());
-    /// let m = Matrix::new(vec![]).unwrap();
-    /// assert!(m.is_empty());
-    /// ```
-    pub fn is_empty(&self) -> bool {
-        self.data.is_empty() || self.data[0].is_empty()
-    }
-
-    /// Checks if matrix is valid.
-    /// Matrix is valid if all rows have the same length.
-    /// # Examples
-    /// ```rust
-    /// let m = Matrix::new_unsafe(vec![vec![1, 2], vec![3, 4]]);
-    /// assert!(m.is_valid());
-    /// let m = Matrix::new_unsafe(vec![vec![1, 2], vec![3, 4, 5]]);
-    /// assert!(!m.is_valid());
-    /// ```
-    pub fn is_valid(&self) -> bool {
-        return if self.data.is_empty() {
-            true
-        } else {
-            !self
-                .data
-                .iter()
-                .skip(1)
-                .fold((false, self.data[0].len()), |(acc, row_len), next| {
-                    (acc || row_len != next.len(), row_len)
-                })
-                .0 // does any row have different length?
-        };
-    }
-
-    /// Returns the raw data of the matrix.
-    /// # Examples
-    /// ```rust
-    /// use matrix::Matrix;
-    /// let m = Matrix::new(vec![vec![1, 2], vec![3, 4]]).unwrap();
-    /// assert_eq!(m.get_data(), &vec![vec![1, 2], vec![3, 4]]);
-    /// ```
-    pub fn get_data(&self) -> &Vec<Vec<T>> {
-        &self.data
-    }
-
-    /// Returns the raw data of the matrix and consumes the matrix.
-    /// # Examples
-    /// ```rust
-    /// use matrix::Matrix;
-    /// let m = Matrix::new(vec![vec![1, 2], vec![3, 4]]).unwrap();
-    /// assert_eq!(m.into_data(), vec![vec![1, 2], vec![3, 4]]);
-    /// ```
-    pub fn consume(self) -> Vec<Vec<T>> {
-        self.data
-    }
-
-    /// Checks if two matrices have the same shape.
-    /// Shape of a matrix is a tuple of the form `(height, width)`.
-    /// # Arguments
-    /// * `other` - The other matrix.
-    /// # Returns
-    /// `true` if the matrices have the same shape, `false` otherwise.
-    /// # Examples
-    /// ```rust
-    /// use matrix::Matrix;
-    /// let m1 = Matrix::new(vec![vec![1, 2], vec![3, 4]]).unwrap();
-    /// let m2 = Matrix::new(vec![vec![1, 2], vec![3, 4]]).unwrap();
-    /// assert!(m1.has_same_shape(&m2));
-    /// let m1 = Matrix::new(vec![vec![1, 2], vec![3, 4]]).unwrap();
-    /// let m2 = Matrix::new(vec![vec![1, 2, 3], vec![4, 5, 6]]).unwrap();
-    /// assert!(!m1.has_same_shape(&m2));
-    /// ```
-    pub fn same_shapes(&self, other: &Self) -> bool {
-        let self_shape = self.get_shape();
-        let other_shape = other.get_shape();
-        self_shape == other_shape
-    }
-
-    /// Checks if two matrices can be multiplied.
-    /// Matrices can be multiplied if the number of columns of the first matrix
-    /// is equal to the number of rows of the second matrix.
-    /// # Arguments
-    /// * `other` - The other matrix.
-    /// # Returns
-    /// `true` if the matrices can be multiplied, `false` otherwise.
-    /// # Examples
-    /// ```rust
-    /// use matrix::Matrix;
-    /// let m1 = Matrix::new(vec![vec![1, 2], vec![3, 4], vec![5, 6]]).unwrap();
-    /// let m2 = Matrix::new(vec![vec![1, 2, 3], vec![4, 5, 6]]).unwrap();
-    /// assert!(m1.can_multiply(&m2));
-    /// let m1 = Matrix::new(vec![vec![1, 2], vec![3, 4]]).unwrap();
-    /// let m2 = Matrix::new(vec![vec![1, 2, 3], vec![4, 5, 6]]).unwrap();
-    /// assert!(!m1.can_multiply(&m2));
-    /// ```
-    pub fn corresponding_shapes_for_mul(&self, other: &Self) -> bool {
-        let (_, self_w) = self.get_shape();
-        let (other_h, _) = other.get_shape();
-        self_w == other_h
-    }
-
-=======
     /// assert_eq!(m.get_data(), &vec![vec![1, 2], vec![3, 4]]);
     /// ```
     pub fn get_data(&self) -> &Vec<Vec<T>> {
@@ -410,7 +286,6 @@
         }
     }
 
->>>>>>> d056ecb9
     /// Performs element-wise operation on two matrices.
     /// # Arguments
     /// * `other` - The other matrix.
@@ -585,13 +460,7 @@
 
 impl<T: MatrixNumber> CheckedMul for Matrix<T> {
     fn checked_mul(&self, v: &Self) -> Option<Self> {
-<<<<<<< HEAD
-        self.corresponding_shapes_for_mul(v).then_some(())?;
-        let (h, _) = self.get_shape();
-        let (_, w) = v.get_shape();
-=======
         let (h, w) = self.result_shape_for_mul(v).ok()?;
->>>>>>> d056ecb9
 
         let mut res = Matrix::<T>::zeros((h, w)).data;
         for (i, item) in self.data.iter().enumerate() {
@@ -620,7 +489,6 @@
     }
 }
 
-<<<<<<< HEAD
 impl<T: MatrixNumber + ToString> ToString for Matrix<T> {
     fn to_string(&self) -> String {
         self.data
@@ -636,8 +504,6 @@
     }
 }
 
-=======
->>>>>>> d056ecb9
 /// Create a matrix row (vector) of Rational64 numbers passed as integers.
 /// Uses ri! macro.
 /// Used as helper macro for rm! macro.
@@ -664,11 +530,7 @@
 /// // | 1 2 3 |
 /// // | 4 5 6 |
 /// // values of the matrix are Rational64 numbers
-<<<<<<< HEAD
-/// m!(1, 2, 3; 4, 5, 6);
-=======
 /// rm!(1, 2, 3; 4, 5, 6);
->>>>>>> d056ecb9
 /// ```
 #[macro_export]
 macro_rules! rm {
@@ -742,7 +604,6 @@
     #[test]
     fn test_filled() {
         let matrix = Matrix::filled((4, 5), |x, y| ri!((x * y) as i64));
-<<<<<<< HEAD
         assert_eq!(
             matrix,
             rm![
@@ -756,21 +617,6 @@
         assert_eq!(
             matrix,
             rm![
-=======
-        assert_eq!(
-            matrix,
-            rm![
-                0, 0, 0, 0, 0;
-                0, 1, 2, 3, 4;
-                0, 2, 4, 6, 8;
-                0, 3, 6, 9, 12;
-            ]
-        );
-        let matrix = Matrix::filled((4, 5), |x, y| ri!((x + y) as i64));
-        assert_eq!(
-            matrix,
-            rm![
->>>>>>> d056ecb9
                 0, 1, 2, 3, 4;
                 1, 2, 3, 4, 5;
                 2, 3, 4, 5, 6;

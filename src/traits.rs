--- conflicted
+++ resolved
@@ -13,8 +13,7 @@
 
 pub trait MatrixNumber: Num + CheckedOps + Signed + LaTeXable + Clone {}
 
-<<<<<<< HEAD
-impl<T> MatrixNumber for T where T: Num + CheckedOps + LaTeXable + Clone {}
+impl<T> MatrixNumber for T where T: Num + CheckedOps + Signed + LaTeXable + Clone {}
 
 #[macro_export]
 macro_rules! to_string_to_latex {
@@ -53,7 +52,4 @@
 
         test_matrix_number!(i8, i16, i32, i64, i128, isize, u8, u16, u32, u64, u128, usize);
     }
-}
-=======
-impl<T> MatrixNumber for T where T: Num + CheckedOps + Signed + LaTeXable + Clone {}
->>>>>>> c2bd8475
+}